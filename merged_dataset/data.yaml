--- conflicted
+++ resolved
@@ -1,58 +1,22 @@
-<<<<<<< HEAD
 # Updated data.yaml for YOLO training
 path: merged_dataset
 
-=======
-# Auto-generated data.yaml
-path: /home/max/Desktop/Code/COS40007-Smart-City-Civil-and-Construction-Engineering/merged_dataset
->>>>>>> 5a296629
 train: images/train
 val: images/val
 
-nc: 28
+nc: 14
 names:
-<<<<<<< HEAD
   0: aluminium_cans
   1: blanket
-  2: car_bumper
+  2: bottle
   3: cardboard
   4: carton
-  5: chair
-  6: clothes
-  7: couch
-  8: electrical_goods
-  9: furniture
-  10: furniture_scraps
-  11: garbage
-  12: glass_bottle
-  13: jug
-  14: litter
-  15: mattress
-  16: paper_cup
-  17: plastic_bottle
-  18: rubbish_bag
-  19: rubbish_pile
-  20: rug
-  21: scrap
-  22: stray_trolley
-  23: syringe
-  24: toilet_seat
-  25: torn_paper
-  26: toy
-  27: trolley
-=======
- 0: aluminium_cans
- 1: blanket
- 2: bottle
- 3: cardboard
- 4: carton
- 5: clothes
- 6: couch
- 7: electrical_goods
- 8: furniture
- 9: litter
- 10: mattress
- 11: rubbish_bag
- 12: toy
- 13: trolley
->>>>>>> 5a296629
+  5: clothes
+  6: couch
+  7: electrical_goods
+  8: furniture
+  9: litter
+  10: mattress
+  11: rubbish_bag
+  12: toy
+  13: trolley